--- conflicted
+++ resolved
@@ -1957,17 +1957,14 @@
     selectsensor = SelectSensor('config.json')
 
     #real data
-<<<<<<< HEAD
     selectsensor.init_from_real_data('data64/homogeneous/cov', 'data64/homogeneous/sensors', 'data64/homogeneous/hypothesis')
     plots.figure_2a(selectsensor)
-=======
     #selectsensor.init_from_real_data('data2/homogeneous/cov', 'data2/homogeneous/sensors', 'data2/homogeneous/hypothesis')
     #selectsensor.scalability_budget([90])
     #selectsensor.scalability_hypothesis([16, 24, 32, 40, 48]) 
-    selectsensor.scalability_hypothesis([80])
+    #selectsensor.scalability_hypothesis([80])
     #selectsensor.scalability_sensor([50, 100, 200, 300, 400, 500, 600, 700, 800, 900, 1000])
         
->>>>>>> 306170f0
     #print('[302, 584]', selectsensor.o_t_approx_host(np.array([302, 584])))  # two different subset generating the same o_t_approx
     #print('[383, 584]', selectsensor.o_t_approx_host(np.array([383, 584])))
     #selectsensor.init_from_real_data('data2/heterogeneous/cov', 'data2/heterogeneous/sensors', 'data2/heterogeneous/hypothesis')
