'''
Select sensor and detect transmitter
'''
import random
import math
import copy
import numpy as np
import pandas as pd
from scipy.spatial import distance
from scipy.stats import multivariate_normal
from scipy.stats import norm
from joblib import Parallel, delayed
from sensor import Sensor
from transmitter import Transmitter
from utility import read_config
from utility import ordered_insert
from it_tool import InformationTheoryTool
import plots


class SelectSensor:
    '''Near-optimal low-cost sensor selection

    Attributes:
        config (json):       configurations - settings and parameters
        sen_num (int):       the number of sensors
        grid_len (int):      the length of the grid
        grid_priori (np.ndarray):    the element is priori probability of hypothesis - transmitter
        grid_posterior (np.ndarray): the element is posterior probability of hypothesis - transmitter
        transmitters (list): a list of Transmitter
        sensors (dict):      a dictionary of Sensor. less than 10% the # of transmitter
        data (ndarray):      a 2D array of observation data
        covariance (list):   a 2D list of covariance. each data share a same covariance matrix
        mean_stds (dict):    assume sigal between a transmitter-sensor pair is normal distributed
        subset (dict):       a subset of all sensors
        subset_index (list): the linear index of sensor in self.sensors
    '''
    def __init__(self, filename):
        self.config = read_config(filename)
        self.sen_num = int(self.config["sensor_number"])
        self.grid_len = int(self.config["grid_length"])
        self.grid_priori = np.zeros(0)
        self.grid_posterior = np.zeros(0)
        self.transmitters = []
        self.sensors = {}
        self.data = np.zeros(0)
        self.covariance = []
        self.init_transmitters()
        self.set_priori()
        self.means_stds = {}
        self.subset = {}
        self.subset_index = []


    def init_from_real_data(self, cov_file, sensor_file, hypothesis_file):
        '''Init everything from collected real data
           1. init covariance matrix
           2. init sensors
           3. init mean and std between every pair of transmitters and sensors
        '''
        cov = pd.read_csv(cov_file, header=None, delimiter=' ')
        del cov[100]
        self.covariance = cov.as_matrix()

        self.sensors = {}
        with open(sensor_file, 'r') as f:
            lines = f.readlines()
            for line in lines:
                line = line.split(' ')
                x, y, std, cost = int(line[0]), int(line[1]), float(line[2]), float(line[3])
                self.sensors[(x, y)] = Sensor(x, y, std, cost)

        with open(hypothesis_file, 'r') as f:
            lines = f.readlines()
            for line in lines:
                line = line.split(',')
                tran_x, tran_y = int(line[0]), int(line[1])
                sen_x, sen_y = int(line[2]), int(line[3])
                mean, std = float(line[4]), float(line[5])
                self.means_stds[(tran_x, tran_y, sen_x, sen_y)] = (mean, std)

        for transmitter in self.transmitters:
            tran_x, tran_y = transmitter.x, transmitter.y
            transmitter.mean_vec = []
            for sensor in self.sensors:
                sen_x, sen_y = sensor[0], sensor[1]
                mean_std = self.means_stds.get((tran_x, tran_y, sen_x, sen_y))
                transmitter.mean_vec.append(mean_std[0])
            setattr(transmitter, 'multivariant_gaussian', multivariate_normal(mean=transmitter.mean_vec, cov=self.covariance))
        print('init done!')


    def set_priori(self):
        '''Set priori distribution - uniform distribution
        '''
        uniform = 1./(self.grid_len * self.grid_len)
        self.grid_priori = np.full((self.grid_len, self.grid_len), uniform)
        self.grid_posterior = np.full((self.grid_len, self.grid_len), uniform)


    def init_transmitters(self):
        '''Initiate a transmitter at all locations
        '''
        for i in range(self.grid_len):
            for j in range(self.grid_len):
                transmitter = Transmitter(i, j)
                setattr(transmitter, 'hypothesis', i*self.grid_len + j)
                self.transmitters.append(transmitter)


    def init_random_sensors(self):
        '''Initiate some sensors randomly
        '''
        noise_l, noise_h = float(self.config["noise_low"]), float(self.config["noise_high"])
        i = 0
        while i < self.sen_num:
            x = random.randint(0, self.grid_len-1) # randomly find a place for a sensor
            y = random.randint(0, self.grid_len-1)
            if self.sensors.get((x, y)): # a sensor exists at (x, y)
                continue
            else:                        # no sensor exists at (x,y)
                self.sensors[(x, y)] = Sensor(x, y, random.uniform(noise_l, noise_h))  # the noise is here
                i += 1


    def save_sensor(self, filename):
        '''Save location of sensors
        '''
        with open(filename, 'w') as f:
            for key in self.sensors:
                f.write(self.sensors[key].output())


    def read_init_sensor(self, filename):
        '''Read location of sensors and init the sensors
        Attributes:
            filename (str)
        '''
        self.sensors = {}
        with open(filename, 'r') as f:
            lines = f.readlines()
            for line in lines:
                line = line.split(' ')
                x, y, std = int(line[0]), int(line[1]), float(line[2])
                self.sensors[(x, y)] = Sensor(x, y, std)


    def save_mean_std(self, filename):
        '''Save the mean and std of each transmitter-sensor pair.
           Mean is computed by f(x) = 100 - 30*math.log(2*dist)
        Attributes:
            filename (str)
        '''
        with open(filename, 'w') as f:
            for transmitter in self.transmitters:
                tran_x, tran_y = transmitter.x, transmitter.y
                for key in self.sensors:
                    sen_x, sen_y, std = self.sensors[key].x, self.sensors[key].y, self.sensors[key].std
                    dist = distance.euclidean([sen_x, sen_y], [tran_x, tran_y])
                    dist = 0.5 if dist < 1e-2 else dist  # in case distance is zero
                    mean = 100 - 22.2*math.log(2*dist)
                    f.write("%d %d %d %d %f %f\n" % (tran_x, tran_y, sen_x, sen_y, mean, std))


    def read_mean_std(self, filename):
        '''read mean std information between transmitters and sensors
        Attributes:
            filename (str)
        '''
        with open(filename, 'r') as f:
            lines = f.readlines()
            for line in lines:
                line = line.split(' ')
                tran_x, tran_y = int(line[0]), int(line[1])
                sen_x, sen_y = int(line[2]), int(line[3])
                mean, std = float(line[4]), float(line[5])
                self.means_stds[(tran_x, tran_y, sen_x, sen_y)] = (mean, std)


    def generate_data(self, sample_file):
        '''Since we don't have the real data yet, we make up some artificial data according to mean_std.txt
           Then save them in a csv file. also save the mean vector
        Attributes:
            sample_file (str): filename for artificial sample
            mean_vec_file (str): filename for mean vector, the mean vector computed from sampled data
        '''
        transmitter = self.transmitters[0]
        tran_x, tran_y = transmitter.x, transmitter.y
        data = []
        i = 0
        while i < 1000:                  # sample 1000 times for a single transmitter
            one_transmitter = []
            for sensor in self.sensors:  # for each transmitter, send signal to all sensors
                sen_x, sen_y = sensor[0], sensor[1]
                mean, std = self.means_stds.get((tran_x, tran_y, sen_x, sen_y))
                one_transmitter.append(np.random.normal(mean, std))
            data.append(one_transmitter)
            i += 1
        data_pd = pd.DataFrame(data)
        data_pd.to_csv(sample_file, index=False, header=False)


    def compute_multivariant_gaussian(self, sample_file):
        '''Read data and mean vectors, then compute the guassian function by using the data
           Each hypothesis corresponds to a single gaussian function
           with different mean but the same covariance.
        Attributes:
            sample_file (str)
            mean_vec_file (str)
        '''
        data = pd.read_csv(sample_file, header=None)
        self.covariance = np.cov(data.as_matrix().T)  # compute covariance matrix by date from one transmitter
        print('Computed covariance!')                 # assume all transmitters share the same covariance

        for transmitter in self.transmitters:
            tran_x, tran_y = transmitter.x, transmitter.y
            transmitter.mean_vec = []
            for sensor in self.sensors:
                sen_x, sen_y = sensor[0], sensor[1]
                mean_std = self.means_stds.get((tran_x, tran_y, sen_x, sen_y))
                transmitter.mean_vec.append(mean_std[0])
            setattr(transmitter, 'multivariant_gaussian', multivariate_normal(mean=transmitter.mean_vec, cov=self.covariance))


    def no_selection(self):
        '''The subset is all the sensors
        '''
        self.subset = copy.deepcopy(self.sensors)


    def update_subset(self, subset_index):
        '''Given a list of sensor indexes, which represents a subset of sensors, update self.subset
        Attributes:
            subset_index (list): a list of sensor indexes. guarantee sorted
        '''
        self.subset_index = subset_index
        sensor_list = list(self.sensors)           # list of sensors' key
        for index in self.subset_index:
            self.subset[sensor_list[index]] = self.sensors.get(sensor_list[index])


    def update_transmitters(self):
        '''Given a subset of sensors' index,
           update each transmitter's mean vector sub and multivariate gaussian function
        '''
        for transmitter in self.transmitters:
            transmitter.mean_vec_sub = []
            for index in self.subset_index:
                transmitter.mean_vec_sub.append(transmitter.mean_vec[index])
            new_cov = self.covariance[np.ix_(self.subset_index, self.subset_index)]
            transmitter.multivariant_gaussian = multivariate_normal(mean=transmitter.mean_vec_sub, cov=new_cov)


    def select_offline_random(self, number, cores):
        '''Select a subset of sensors randomly
        Attributes:
            number (int): number of sensors to be randomly selected
            cores (int): number of cores for parallelization
        Return:
            (list): results to be plotted. each element is (str, int, float),
                    where str is the list of selected sensors, int is # of sensor, float is O_T
        '''
        random.seed(0)
        subset_index = []
        plot_data = []
        sequence = [i for i in range(self.sen_num)]
        i = 1

        subset_to_compute = []
        while i <= number:
            select = random.choice(sequence)
            ordered_insert(subset_index, select)
            subset_to_compute.append(copy.deepcopy(subset_index))
            sequence.remove(select)
            i += 1

        subset_results = Parallel(n_jobs=cores)(delayed(self.inner_random)(subset_index) for subset_index in subset_to_compute)

        for result in subset_results:
            plot_data.append([str(result[0]), len(result[0]), result[1]])

        return plot_data


    def inner_random(self, subset_index):
        '''Inner loop for random
        '''
        o_t = self.o_t(subset_index)
        return (subset_index, o_t)


    def covariance_sub(self, subset_index):
        '''Given a list of index of sensors, return the sub covariance matrix
        Attributes:
            subset_index (index): list of index of sensors. should be sorted.
        Return:
            (list): a 2D sub covariance matrix
        '''
        sub_cov = []
        for x in subset_index:
            row = []
            for y in subset_index:
                row.append(self.covariance[x][y])
            sub_cov.append(row)
        return sub_cov


    def o_t_p(self, subset_index, cores):
        '''(Parallelized version of o_t function) Given a subset of sensors T, compute the O_T
        Attributes:
            subset_index (list): a subset of sensors T, guarantee sorted
            cores (int): number of cores to do the parallel
        Return O_T
        '''
        if not subset_index:  # empty sequence are false
            return 0
        sub_cov = self.covariance_sub(subset_index)
        sub_cov_inv = None
        try:
            sub_cov_inv = np.linalg.inv(sub_cov)        # inverse
        except Exception as e:
            print(e)

        prob = Parallel(n_jobs=cores)(delayed(self.inner_o_t)(subset_index, sub_cov_inv, transmitter_i) for transmitter_i in self.transmitters)
        o_t = 0
        for i in prob:
            o_t += i
        return o_t


    def inner_o_t(self, subset_index, sub_cov_inv, transmitter_i):
        '''The inner loop for o_t function (for parallelization)
        '''
        i_x, i_y = transmitter_i.x, transmitter_i.y
        transmitter_i.set_mean_vec_sub(subset_index)
        prob_i = []
        for transmitter_j in self.transmitters:
            j_x, j_y = transmitter_j.x, transmitter_j.y
            if i_x == j_x and i_y == j_y:
                continue
            transmitter_j.set_mean_vec_sub(subset_index)
            pj_pi = np.array(transmitter_j.mean_vec_sub) - np.array(transmitter_i.mean_vec_sub)
            prob_i.append(1 - norm.sf(0.5 * math.sqrt(np.dot(np.dot(pj_pi, sub_cov_inv), pj_pi))))
        product = 1
        for i in prob_i:
            product *= i
        return product*self.grid_priori[i_x][i_y]


    def o_t(self, subset_index):
        '''Given a subset of sensors T, compute the O_T
        Attributes:
            subset_index (list): a subset of sensors T, guarantee sorted
        Return O_T
        '''
        if not subset_index:  # empty sequence are false
            return 0
        prob_error = []
        sub_cov = self.covariance_sub(subset_index)
        sub_cov_inv = np.linalg.inv(sub_cov)        # inverse

        for transmitter_i in self.transmitters:
            i_x, i_y = transmitter_i.x, transmitter_i.y
            transmitter_i.set_mean_vec_sub(subset_index)
            prob_i = []
            for transmitter_j in self.transmitters:
                j_x, j_y = transmitter_j.x, transmitter_j.y
                if i_x == j_x and i_y == j_y:
                    continue
                transmitter_j.set_mean_vec_sub(subset_index)
                pj_pi = np.array(transmitter_j.mean_vec_sub) - np.array(transmitter_i.mean_vec_sub)
                prob_i.append(1 - norm.sf(0.5 * math.sqrt(np.dot(np.dot(pj_pi, sub_cov_inv), pj_pi))))
            product = 1
            for i in prob_i:
                product *= i
            prob_error.append(product * self.grid_priori[i_x][i_y])
        o_t = 0
        for i in prob_error:
            o_t += i
        return o_t


    def o_t_approximate(self, subset_index):
        '''Not the accurate O_T, but apprioximating O_T. So that we have a good propertiy of submodular
        Attributes:
            subset_index (list): a subset of sensors T, needs guarantee sorted
        '''
        if not subset_index:  # empty sequence are false
            return -99999999999.
        prob_error = []
        sub_cov = self.covariance_sub(subset_index)
        sub_cov_inv = np.linalg.inv(sub_cov)        # inverse

        for transmitter_i in self.transmitters:
            i_x, i_y = transmitter_i.x, transmitter_i.y
            transmitter_i.set_mean_vec_sub(subset_index)
            prob_i = []
            for transmitter_j in self.transmitters:
                j_x, j_y = transmitter_j.x, transmitter_j.y
                if i_x == j_x and i_y == j_y:
                    continue
                transmitter_j.set_mean_vec_sub(subset_index)
                pj_pi = np.array(transmitter_j.mean_vec_sub) - np.array(transmitter_i.mean_vec_sub)
                prob_i.append(norm.sf(0.5 * math.sqrt(np.dot(np.dot(pj_pi, sub_cov_inv), pj_pi))))
            summation = 0
            for i in prob_i:
                summation += i
            prob_error.append(summation * self.grid_priori[i_x][i_y])
        error = 0
        for i in prob_error:
            error += i
        return 1 - error


    def select_offline_greedy_p(self, budget, cores):
        '''(Parallel version) Select a subset of sensors greedily. offline + homo version
        Attributes:
            budget (int): budget constraint
            cores (int): number of cores for parallelzation
        Return:
            (list): an element is [str, int, float],
                    where str is the list of subset_index, int is # of sensors, float is O_T
        '''
        energy = pd.read_csv('data/energy.txt', header=None)  # load the energy cost
        size = energy[1].count()
        i = 0
        for sensor in self.sensors:
            setattr(self.sensors.get(sensor), 'cost', energy[1][i%size])
            i += 1
        plot_data = []

        cost = 0                                            # |T| in the paper
        subset_index = []                                   # T   in the paper
        complement_index = [i for i in range(self.sen_num)] # S\T in the paper
        subset_to_compute = []
        while cost < budget and complement_index:
            candidate_results = Parallel(n_jobs=cores)(delayed(self.inner_greedy)(subset_index, candidate) for candidate in complement_index)

            best_candidate = candidate_results[0][0]   # an element of candidate_results is a tuple - (int, float, list)
            maximum = candidate_results[0][1]          # where int is the candidate, float is the O_T, list is the subset_list with new candidate
            for candidate in candidate_results:
                print(candidate[2], candidate[1])
                if candidate[1] > maximum:
                    best_candidate = candidate[0]
                    maximum = candidate[1]

            ordered_insert(subset_index, best_candidate)    # guarantee subset_index always be sorted here
            complement_index.remove(best_candidate)
            cost += 1
            subset_to_compute.append(copy.deepcopy(subset_index))
            plot_data.append([len(subset_index), maximum, 0]) # don't compute real o_t now, delay to after all the subsets are selected

        subset_results = Parallel(n_jobs=len(plot_data))(delayed(self.inner_greedy_real_ot)(subset_index) for subset_index in subset_to_compute)

        for i in range(len(subset_results)):
            plot_data[i][2] = subset_results[i]

        return plot_data


    def inner_greedy(self, subset_index, candidate):
        '''Inner loop for selecting candidates
        Attributes:
            subset_index (list):
            candidate (int):
        Return:
            (tuple): (index, o_t_approx, new subset_index)
        '''
        subset_index2 = copy.deepcopy(subset_index)
        ordered_insert(subset_index2, candidate)     # guarantee subset_index always be sorted here
        o_t = self.o_t_approximate(subset_index2)
        return (candidate, o_t, subset_index2)


    def select_offline_greedy(self, budget):
        '''Select a subset of sensors greedily. offline + homo version
        Attributes:
            budget (int): budget constraint
        Return:
            (list): an element is [str, int, float],
                    where str is the list of subset_index, int is # of sensors, float is O_T
        '''
        cost = 0                                            # |T| in the paper
        subset_index = []                                   # T   in the paper
        complement_index = [i for i in range(self.sen_num)] # S\T in the paper
        plot_data = []

        while cost < budget and complement_index:
            maximum = self.o_t_approximate(subset_index)                # L in the paper
            best_candidate = complement_index[0]            # init the best candidate as the first one
            for candidate in complement_index:
                ordered_insert(subset_index, candidate)     # guarantee subset_index always be sorted here
                temp = self.o_t_approximate(subset_index)
                print(subset_index, temp)
                if temp > maximum:
                    maximum = temp
                    best_candidate = candidate
                subset_index.remove(candidate)
            ordered_insert(subset_index, best_candidate)    # guarantee subset_index always be sorted here
            complement_index.remove(best_candidate)
            plot_data.append([str(subset_index), len(subset_index), maximum])
            cost += 1

        return plot_data


    def select_offline_random_hetero(self, budget, cores):
        '''Offline selection when the sensors are heterogeneous

        Attributes:
            budget (int): budget we have for the heterogeneous sensors
            cores (int): number of cores for parallelization
        '''
        '''
        energy = pd.read_csv('data/energy.txt', header=None)  # load the energy cost
        size = energy[1].count()
        i = 0
        for sensor in self.sensors:
            setattr(self.sensors.get(sensor), 'cost', energy[1][i%size])
            i += 1
        '''
        random.seed(0)    # though algorithm is random, the results are the same every time

        sensor_list = list(self.sensors)                    # list of sensors' key
        self.subset = {}
        subset_index = []
        plot_data = []
        sequence = [i for i in range(self.sen_num)]
        cost = 0
        cost_list = []
        subset_to_compute = []
        while cost < budget:
            option = []
            for index in sequence:
                temp_cost = self.sensors.get(sensor_list[index]).cost
                if cost + temp_cost <= budget:  # a sensor can be selected if adding its cost is under budget
                    option.append(index)
            if not option:                      # if there are no sensors that can be selected, then break
                break
            select = random.choice(option)
            ordered_insert(subset_index, select)
            subset_to_compute.append(copy.deepcopy(subset_index))
            sequence.remove(select)
            cost += self.sensors.get(sensor_list[select]).cost
            cost_list.append(cost)

        subset_results = Parallel(n_jobs=cores)(delayed(self.inner_random)(subset_index) for subset_index in subset_to_compute)

        for cost, result in zip(cost_list, subset_results):
            plot_data.append((str(result[0]), cost, result[1]))

        return plot_data


    def select_offline_greedy_hetero(self, budget, cores):
        '''Offline selection when the sensors are heterogeneous
           Two pass method: first do a homo pass, then do a hetero pass, choose the best of the two

        Attributes:
            budget (int): budget we have for the heterogeneous sensors
            cores (int): number of cores for parallelization
            cost_filename (str): file that has the cost of sensors
        '''
        sensor_list = list(self.sensors)                    # list of sensors' key
        cost = 0                                            # |T| in the paper
        subset_index = []                                   # T   in the paper
        complement_index = [i for i in range(self.sen_num)] # S\T in the paper
        maximum = 0
        first_pass_plot_data = []
        while cost < budget and complement_index:
            option = []
            for index in complement_index:
                temp_cost = self.sensors.get(sensor_list[index]).cost
                if cost + temp_cost <= budget:  # a sensor can be selected if adding its cost is under budget
                    option.append(index)
            if not option:                      # if there are no sensors that can be selected, then break
                break

            candidate_results = Parallel(n_jobs=cores)(delayed(self.inner_greedy)(subset_index, candidate) for candidate in option)

            best_candidate = candidate_results[0][0]   # an element of candidate_results is a tuple - (int, float, list)
            maximum = candidate_results[0][1]          # where int is the candidate, float is the O_T, list is the subset_list with new candidate
            for candidate in candidate_results:
                #print(candidate[2], candidate[1])
                if candidate[1] > maximum:
                    best_candidate = candidate[0]
                    maximum = candidate[1]

            ordered_insert(subset_index, best_candidate)    # guarantee subset_index always be sorted here
            complement_index.remove(best_candidate)
            cost += self.sensors.get(sensor_list[best_candidate]).cost
            first_pass_plot_data.append([copy.deepcopy(subset_index), cost, 0])           # Y value is real o_t
            print(subset_index, maximum, cost)

        print('end of the first homo pass and start of the second hetero pass')

        cost = 0                                            # |T| in the paper
        subset_index = []                                   # T   in the paper
        complement_index = [i for i in range(self.sen_num)] # S\T in the paper
        base_ot = 1 - 0.5*len(self.transmitters)            # O_T from the previous iteration
        second_pass_plot_data = []
        while cost < budget and complement_index:
            option = []
            for index in complement_index:
                temp_cost = self.sensors.get(sensor_list[index]).cost
                if cost + temp_cost <= budget:  # a sensor can be selected if adding its cost is under budget
                    option.append(index)
            if not option:
                break

            candidate_results = Parallel(n_jobs=cores)(delayed(self.inner_greedy)(subset_index, candidate) for candidate in option)

            best_candidate = candidate_results[0][0]                       # an element of candidate_results is a tuple - (int, float, list)
            cost_of_candiate = self.sensors.get(sensor_list[best_candidate]).cost
            new_base_ot = candidate_results[0][1]
            maximum = (candidate_results[0][1]-base_ot)/cost_of_candiate   # where int is the candidate, float is the O_T, list is the subset_list with new candidate
            for candidate in candidate_results:
                incre = candidate[1] - base_ot
                cost_of_candiate = self.sensors.get(sensor_list[candidate[0]]).cost
                incre_cost = incre/cost_of_candiate     # increment of O_T devided by cost
                #print(candidate[2], candidate[1], incre, cost_of_candiate, incre_cost)
                if incre_cost > maximum:
                    best_candidate = candidate[0]
                    maximum = incre_cost
                    new_base_ot = candidate[1]
            base_ot = new_base_ot
            ordered_insert(subset_index, best_candidate)    # guarantee subset_index always be sorted here
            complement_index.remove(best_candidate)
            cost += self.sensors.get(sensor_list[best_candidate]).cost
            second_pass_plot_data.append([copy.deepcopy(subset_index), cost, 0])           # Y value is real o_t
            print(subset_index, base_ot, cost)

        first_pass = []
        for data in first_pass_plot_data:
            first_pass.append(data[0])
        second_pass = []
        for data in second_pass_plot_data:
            second_pass.append(data[0])

        first_pass_o_ts = Parallel(n_jobs=len(first_pass_plot_data))(delayed(self.inner_greedy_real_ot)(subset_index) for subset_index in first_pass)
        second_pass_o_ts = Parallel(n_jobs=len(second_pass_plot_data))(delayed(self.inner_greedy_real_ot)(subset_index) for subset_index in second_pass)

        for i in range(len(first_pass_o_ts)):
            first_pass_plot_data[i][2] = first_pass_o_ts[i]
        for i in range(len(second_pass_o_ts)):
            second_pass_plot_data[i][2] = second_pass_o_ts[i]

        first_final_o_t = first_pass_plot_data[len(first_pass_plot_data)-1][2]
        second_final_o_t = second_pass_plot_data[len(second_pass_plot_data)-1][2]

        if second_final_o_t > first_final_o_t:
            print('second pass is selected')
            return second_pass_plot_data
        else:
            print('first pass is selected')
            return first_pass_plot_data


    def inner_greedy_real_ot(self, subset_index):
        '''Compute the real o_t (accruacy of prediction)
        '''
        o_t = self.o_t(subset_index)
        return o_t


    def select_offline_coverage(self, budget, cores):
        '''A coverage-based baseline algorithm
        '''
        random.seed(0)
        center = (int(self.grid_len/2), int(self.grid_len/2))
        min_dis = 99999
        first_index, i = 0, 0
        first_sensor = None
        for sensor in self.sensors:        # select the first sensor that is closest to the center of the grid
            temp_dis = distance.euclidean([center[0], center[1]], [sensor[0], sensor[1]])
            if temp_dis < min_dis:
                min_dis = temp_dis
                first_index = i
                first_sensor = sensor
            i += 1
        subset_index = [first_index]
        subset_to_compute = [copy.deepcopy(subset_index)]
        complement_index = [i for i in range(self.sen_num)]
        complement_index.remove(first_index)

        radius = self.compute_coverage_radius(first_sensor, subset_index) # compute the radius
        print('radius', radius)
        coverage = np.zeros((self.grid_len, self.grid_len), dtype=int)
        self.add_coverage(coverage, first_sensor, radius)
        cost = 1
        while cost < budget and complement_index:  # find the sensor that has the least overlap
            least_overlap = 99999
            best_candidate = []
            best_sensor = []
            for candidate in complement_index:
                sensor = self.index_to_sensor(candidate)
                overlap = self.compute_overlap(coverage, sensor, radius)
                if overlap < least_overlap:
                    least_overlap = overlap
                    best_candidate = [candidate]
                    best_sensor = [sensor]
                elif overlap == least_overlap:
                    best_candidate.append(candidate)
                    best_sensor.append(sensor)
            choose = random.choice(range(len(best_candidate)))
            ordered_insert(subset_index, best_candidate[choose])
            complement_index.remove(best_candidate[choose])
            self.add_coverage(coverage, best_sensor[choose], radius)
            subset_to_compute.append(copy.deepcopy(subset_index))
            cost += 1

        subset_results = Parallel(n_jobs=cores)(delayed(self.inner_random)(subset_index) for subset_index in subset_to_compute)

        plot_data = []
        for result in subset_results:
            plot_data.append((str(result[0]), len(result[0]), result[1]))

        return plot_data


    def select_offline_coverage_hetero(self, budget, cores):
        '''A coverage-based baseline algorithm (heterogeneous version)
        '''
        random.seed(0)
        sensor_list = list(self.sensors)                    # list of sensors' key

        center = (int(self.grid_len/2), int(self.grid_len/2))
        min_dis = 99999
        first_index, i = 0, 0
        first_sensor = None
        for sensor in self.sensors:        # select the first sensor that is closest to the center of the grid
            temp_dis = distance.euclidean([center[0], center[1]], [sensor[0], sensor[1]])
            if temp_dis < min_dis:
                min_dis = temp_dis
                first_index = i
                first_sensor = sensor
            i += 1
        subset_index = [first_index]
        subset_to_compute = [copy.deepcopy(subset_index)]
        complement_index = [i for i in range(self.sen_num)]
        complement_index.remove(first_index)

        radius = self.compute_coverage_radius(first_sensor, subset_index) # compute the radius
        print('radius', radius)

        coverage = np.zeros((self.grid_len, self.grid_len), dtype=int)
        self.add_coverage(coverage, first_sensor, radius)
        cost = self.sensors.get(sensor_list[first_index]).cost
        cost_list = [cost]

        while cost < budget and complement_index:
            option = []
            for index in complement_index:
                temp_cost = self.sensors.get(sensor_list[index]).cost
                if cost + temp_cost <= budget:  # a sensor can be selected if adding its cost is under budget
                    option.append(index)
            if not option:                      # if there are no sensors that can be selected, then break
                break

            min_overlap_cost = 99999   # to minimize overlap*cost
            best_candidate = []
            best_sensor = []
            for candidate in option:
                sensor = self.index_to_sensor(candidate)
                overlap = self.compute_overlap(coverage, sensor, radius)
                temp_cost = self.sensors.get(sensor_list[candidate]).cost
                overlap_cost = (overlap+0.001)*temp_cost
                if overlap_cost < min_overlap_cost:
                    min_overlap_cost = overlap_cost
                    best_candidate = [candidate]
                    best_sensor = [sensor]
                elif overlap_cost == min_overlap_cost:
                    best_candidate.append(candidate)
                    best_sensor.append(sensor)
            choose = random.choice(range(len(best_candidate)))
            ordered_insert(subset_index, best_candidate[choose])
            complement_index.remove(best_candidate[choose])
            self.add_coverage(coverage, best_sensor[choose], radius)
            subset_to_compute.append(copy.deepcopy(subset_index))
            cost += self.sensors.get(sensor_list[best_candidate[choose]]).cost
            cost_list.append(cost)

        print(len(subset_to_compute), subset_to_compute)
        subset_results = Parallel(n_jobs=cores)(delayed(self.inner_random)(subset_index) for subset_index in subset_to_compute)

        plot_data = []
        for cost, result in zip(cost_list, subset_results):
            plot_data.append((str(result[0]), cost, result[1]))

        return plot_data


    def compute_coverage_radius(self, first_sensor, subset_index):
        '''Compute the coverage radius for the coverage-based selection algorithm
        Attibutes:
            first_sensor (tuple): sensor that is closest to the center
            subset_index (list):
        '''
        sub_cov = self.covariance_sub(subset_index)
        sub_cov_inv = np.linalg.inv(sub_cov)        # inverse
        radius = 1
        for i in range(1, int(self.grid_len/2)):    # compute 'radius'
            transmitter_i = self.transmitters[(first_sensor[0] - i)*self.grid_len + first_sensor[1]] # 2D index --> 1D index
            i_x, i_y = transmitter_i.x, transmitter_i.y
            if i_x < 0:
                break
            transmitter_i.set_mean_vec_sub(subset_index)
            prob_i = []
            for transmitter_j in self.transmitters:
                j_x, j_y = transmitter_j.x, transmitter_j.y
                if i_x == j_x and i_y == j_y:
                    continue
                transmitter_j.set_mean_vec_sub(subset_index)
                pj_pi = np.array(transmitter_j.mean_vec_sub) - np.array(transmitter_i.mean_vec_sub)
                prob_i.append(1 - norm.sf(0.5 * math.sqrt(np.dot(np.dot(pj_pi, sub_cov_inv), pj_pi))))
            product = 1
            for prob in prob_i:
                product *= prob
<<<<<<< HEAD
            if product > 0.0000001:     # set threshold
=======
            if product > 0.00001:     # set threshold
>>>>>>> 7f47247c
                radius = i
            else:
                break
        return 3


    def compute_overlap(self, coverage, sensor, radius):
        '''Compute the overlap between selected sensors and the new sensor
        '''
        x_low = sensor[0] - radius if sensor[0] - radius >= 0 else 0
        x_high = sensor[0] + radius if sensor[0] + radius <= self.grid_len-1 else self.grid_len-1
        y_low = sensor[1] - radius if sensor[1] - radius >= 0 else 0
        y_high = sensor[1] + radius if sensor[1] + radius <= self.grid_len-1 else self.grid_len-1

        overlap = 0
        for x in range(x_low, x_high+1):
            for y in range(y_low, y_high):
                if distance.euclidean([x, y], [sensor[0], sensor[1]]) <= radius:
                    overlap += coverage[x][y]
        return overlap


    def index_to_sensor(self, index):
        '''A temporary solution for the inappropriate data structure for self.sensors
        '''
        i = 0
        for sensor in self.sensors:
            if i == index:
                return sensor
            else:
                i += 1

    def add_coverage(self, coverage, sensor, radius):
        '''When seleted a sensor, add coverage by 1
        Attributes:
            coverage (2D array): each element is a counter for coverage
            sensor (tuple): (x, y)
            radius (int): radius of a sensor
        '''
        x_low = sensor[0] - radius if sensor[0] - radius >= 0 else 0
        x_high = sensor[0] + radius if sensor[0] + radius <= self.grid_len-1 else self.grid_len-1
        y_low = sensor[1] - radius if sensor[1] - radius >= 0 else 0
        y_high = sensor[1] + radius if sensor[1] + radius <= self.grid_len-1 else self.grid_len-1

        for x in range(x_low, x_high+1):
            for y in range(y_low, y_high+1):
                if distance.euclidean([x, y], [sensor[0], sensor[1]]) <= radius:
                    coverage[x][y] += 1


    def test_error(self):
        '''Generate new data, calculate posterior probability, compute classification error.
           For each transmitter, test 10 times
        '''
        total_test = 0
        error = 0
        self.grid_posterior = np.zeros((self.grid_len, self.grid_len))
        for transmitter in self.transmitters:   # test a transmitter
            transmitter.error = 0
            tran_x, tran_y = transmitter.x, transmitter.y
            if tran_x == tran_y:
                print(tran_x)
            i = 0
            while i < 10:  # test 10 times for each transmitter
                data = []
                for sensor in self.subset:
                    sen_x, sen_y = sensor[0], sensor[1]
                    mean, std = self.means_stds.get((tran_x, tran_y, sen_x, sen_y))
                    data.append(np.random.normal(mean, std))
                for transmitter2 in self.transmitters:  # given hypothesis, the probability of data
                    multivariant_gaussian = transmitter2.multivariant_gaussian # see which hypothesis is "best"
                    tran_x2, tran_y2 = transmitter2.x, transmitter2.y
                    likelihood = multivariant_gaussian.pdf(data)
                    self.grid_posterior[tran_x2][tran_y2] = likelihood * self.grid_priori[tran_x2][tran_y2]
                denominator = self.grid_posterior.sum()   # we could neglect denominator
                if denominator <= 0:
                    continue
                self.grid_posterior = self.grid_posterior/denominator
                index_max = np.argmax(self.grid_posterior)
                max_x, max_y = self.index_inverse(index_max)
                if max_x != tran_x or max_y != tran_y:
                    error += 1
                    transmitter.add_error()
                total_test += 1
                i += 1

        return float(error)/total_test


    def index_inverse(self, index):
        '''Convert 1D index into 2D index
        '''
        x = int(index/self.grid_len)
        y = index%self.grid_len
        return (x, y)


    def select_online_greedy_hetero(self, budget, cores, true_index):
        '''Heterogeneous version of online greedy selection
        Attributes:
            budget (int): amount of budget, in the homo case, every sensor has budget=1
            cores (int): number of cores used in the parallezation
            cost_filename (str): file that has the cost of sensors
        '''
        self.set_priori()
        random.seed(1)
        plot_data = []
        true_transmitter = self.transmitters[true_index]         # in online selection, there is one true transmitter somewhere
        print('true transmitter', true_transmitter)

        number_hypotheses = 10*len(self.transmitters)
        sensor_list = list(self.sensors)
        subset_index = []
        complement_index = [i for i in range(self.sen_num)]
        subset_to_compute = []
        cost = 0
        cost_list = []
        while cost < budget and complement_index:
            print(cost, budget)
            option = []
            for index in complement_index:
                temp_cost = self.sensors.get(sensor_list[index]).cost
                if cost + temp_cost <= budget:
                    option.append(index)
            if not option:
                break

            true_hypotheses = self.generate_true_hypotheses(number_hypotheses)
            candidate_results = Parallel(n_jobs=cores)(delayed(self.inner_online_greedy)(subset_index, true_hypotheses, candidate) \
                                for candidate in option)

            best_candidate = candidate_results[0][0]
            cost_of_candidate = self.sensors.get(sensor_list[best_candidate]).cost
            maximum = candidate_results[0][1]/cost_of_candidate
            for candidate in candidate_results:
                mi_incre = candidate[1]
                cost_of_candidate = self.sensors.get(sensor_list[candidate[0]]).cost
                mi_incre_cost = mi_incre/cost_of_candidate
                print(candidate[0], mi_incre, cost_of_candidate, mi_incre_cost)
                if mi_incre_cost > maximum:
                    maximum = mi_incre_cost
                    best_candidate = candidate[0]
            ordered_insert(subset_index, best_candidate)
            complement_index.remove(best_candidate)
            self.print_subset(subset_index)
            self.update_hypothesis(true_transmitter, subset_index)
            self.print_grid(self.grid_priori)
            cost += self.sensors.get(sensor_list[best_candidate]).cost
            cost_list.append(cost)
            subset_to_compute.append(copy.deepcopy(subset_index))

        print(len(subset_to_compute), subset_to_compute)
        subset_results = Parallel(n_jobs=cores)(delayed(self.inner_online_accuracy)(true_transmitter, subset_index) for subset_index in subset_to_compute)

        plot_data = []
        for cost, result in zip(cost_list, subset_results):
            plot_data.append((str(result[0]), cost, result[1]))

        return plot_data


    def select_online_greedy_p(self, budget, cores, true_index):
        '''(Parallel version) of online greedy selection
        Attributes:
            budget (int): amount of budget, in the homo case, every sensor has budget=1
            cores (int): number of cores used in the parallezation
        '''
        self.set_priori()
        plot_data = []
        random.seed(1)
        true_transmitter = self.transmitters[true_index] # in online selection, there is one true transmitter somewhere
        print('true transmitter', true_transmitter)
        subset_index = []
        complement_index = [i for i in range(self.sen_num)]
        self.print_grid(self.grid_priori)
        number_hypotheses = 10*len(self.transmitters)
        cost = 0
        subset_to_compute = []
        while cost < budget and complement_index:
            true_hypotheses = self.generate_true_hypotheses(number_hypotheses)
            candidate_results = Parallel(n_jobs=cores)(delayed(self.inner_online_greedy)(subset_index, true_hypotheses, candidate) \
                                for candidate in complement_index)

            best_candidate = candidate_results[0][0]
            maximum = candidate_results[0][1]
            for candidate in candidate_results:
                print(candidate[2], candidate[1])
                if candidate[1] > maximum:
                    maximum = candidate[1]
                    best_candidate = candidate[0]

            ordered_insert(subset_index, best_candidate)
            complement_index.remove(best_candidate)
            subset_to_compute.append(copy.deepcopy(subset_index))
            print('MI = ', maximum)
            self.print_subset(subset_index)
            self.update_hypothesis(true_transmitter, subset_index)
            self.print_grid(self.grid_priori)
            cost += 1

        subset_results = Parallel(n_jobs=cores)(delayed(self.inner_online_accuracy)(true_transmitter, subset_index) for subset_index in subset_to_compute)

        for result in subset_results:
            plot_data.append([str(result[0]), len(result[0]), result[1]])

        return plot_data


    def inner_online_greedy(self, subset_index, true_hypotheses, candidate):
        '''The inner loop for online greedy
        Attributes:
            subset_index (list):
            candidate (int):
            true_hypotheses (list): a list of int
        Return:
            (tuple): (index, mutual information, new subset_index) -- (int, float, list)
        '''
        np.random.seed(candidate)
        subset_index2 = copy.deepcopy(subset_index)
        ordered_insert(subset_index2, candidate)
        mi = self.mutual_information(subset_index2, true_hypotheses)
        return (candidate, mi, subset_index2)


    def select_online_greedy(self, budget):
        '''The online greedy selection. Homogeneous.
        Attributes:
            budget (int)
        '''
        plot_data = []
        random.seed(1)
        np.random.seed(2)
        rand = random.randint(0, self.grid_len*self.grid_len-1)
        true_transmitter = self.transmitters[rand]         # in online selection, there is one true transmitter somewhere
        print('true transmitter', true_transmitter)
        subset_index = []
        complement_index = [i for i in range(self.sen_num)]
        self.print_grid(self.grid_priori)
        number_hypotheses = 10*len(self.transmitters)
        cost = 0

        while cost < budget and complement_index:
            true_hypotheses = self.generate_true_hypotheses(number_hypotheses)
            maximum = self.mutual_information(subset_index, true_hypotheses)
            best_candidate = complement_index[0]
            for candidate in complement_index:
                ordered_insert(subset_index, candidate)
                mi = self.mutual_information(subset_index, true_hypotheses)
                print(subset_index, 'MI =', mi)
                if mi > maximum:
                    maximum = mi
                    best_candidate = candidate
                subset_index.remove(candidate)
            ordered_insert(subset_index, best_candidate)
            complement_index.remove(best_candidate)
            plot_data.append([str(subset_index), len(subset_index), maximum])
            self.print_subset(subset_index)
            self.update_hypothesis(true_transmitter, subset_index)
            self.print_grid(self.grid_priori)
            cost += 1
        return plot_data


    def print_subset(self, subset_index):
        '''Print the subset_index and its 2D location
        Attriubtes:
            subset_index (list)
        '''
        print(subset_index, end=' ')
        subset_list = list(self.sensors)
        print('[', end=' ')
        for index in subset_index:
            print(subset_list[index], end=' ')
        print(']')


    def print_grid(self, grid):
        '''Print priori or posterior grid
        '''
        size = len(grid)
        print('')
        for i in range(size):
            print('[', end=' ')
            for j in range(size):
                print('%.5f' % grid[i][j], end=' ')
            print(']')
        print('')


    def update_hypothesis(self, true_transmitter, subset_index):
        '''Use Bayes formula to update P(hypothesis): form prior to posterior
           After we add a new sensor and get a larger subset, the larger subset begins to observe data from true transmitter
        Attributes:
            true_transmitter (Transmitter)
            subset_index (list)
        '''
        self.subset_index = subset_index
        self.update_transmitters()
        true_x, true_y = true_transmitter.x, true_transmitter.y
        np.random.seed(true_x*self.grid_len + true_y)
        data = []                          # the true transmitter generate some data
        sensor_list = list(self.sensors)
        for index in subset_index:
            sensor = sensor_list[index]
            mean, std = self.means_stds.get((true_x, true_y, sensor[0], sensor[1]))
            data.append(np.random.normal(mean, std))
        for trans in self.transmitters:
            likelihood = trans.multivariant_gaussian.pdf(data)
            self.grid_posterior[trans.x][trans.y] = likelihood * self.grid_priori[trans.x][trans.y]
        denominator = self.grid_posterior.sum()
        try:
            self.grid_posterior = self.grid_posterior/denominator
            self.grid_priori = copy.deepcopy(self.grid_posterior)   # the posterior in this iteration will be the prior in the next iteration
        except Exception as e:
            print(e)
            print('denominator', denominator)


    def generate_true_hypotheses(self, number):
        '''Generate true hypotheses according to self.grid_priori
        Attributes:
            number (int): the number of true hypothesis we are generating
        Return:
            (list): a list of true hypotheis
        '''
        true_hypotheses = []
        grid = copy.deepcopy(self.grid_priori)
        grid *= number
        hypothesis = 0
        for x in range(self.grid_len):
            for y in range(self.grid_len):
                if grid[x][y] > 1e-3:     # if there is less than 0.001 transmitter at the place, then ignore it
                    repeat = math.ceil(grid[x][y])
                    i = 0
                    while i < repeat:
                        true_hypotheses.append(hypothesis)
                        i += 1
                hypothesis += 1
        random.shuffle(true_hypotheses)
        size = len(true_hypotheses)
        if size > number:                 # remove redundant hypotheses till desired amount of hypotheses
            i = 0
            while i < size - number:
                true_hypotheses.pop()
                i += 1
        elif size < number:
            i = 0
            while i < number - size:
                true_hypotheses.append(true_hypotheses[i])
                i += 1
        return true_hypotheses


    def mutual_information(self, subset_index, true_hypotheses):
        '''Mutual information between the observation of a subset of sensors and true hypothesis
        Attributes:
            subset_index (list): the X_{T,sk} in Algorithm-2,  R2 in the I(R1,R2) formula
            true_hypotheses (list): the Y in Algorithm-2,      R1 in the I(R1,R2) formula
        Return:
            (float) mutual information
        '''
        if not subset_index:
            return 0
        self.subset_index = subset_index
        self.update_transmitters()
        sensor_list = list(self.sensors)
        sensor_observe = []                  # R2 in the paper
        for hypothesis in true_hypotheses:   # R1 in the paper
            true_transmitter = self.transmitters[hypothesis]
            true_x, true_y = true_transmitter.x, true_transmitter.y
            data = []                        # data generated from true transmitter
            for index in subset_index:
                sensor = sensor_list[index]
                mean, std = self.means_stds.get((true_x, true_y, sensor[0], sensor[1]))
                data.append(np.random.normal(mean, std))
            for trans in self.transmitters:
                likelihood = trans.multivariant_gaussian.pdf(data)
                self.grid_posterior[trans.x][trans.y] = likelihood * self.grid_priori[trans.x][trans.y]
            #self.print_grid(self.grid_posterior)
            r2 = np.argmax(self.grid_posterior)
            sensor_observe.append(r2)
        data = np.array([true_hypotheses, sensor_observe])
        it_tool = InformationTheoryTool(data)
        return it_tool.mutual_information(0, 1)


    def accuracy(self, subset_index, true_transmitter):
        '''Test the accuracy of a subset of sensors when detecting the (single) true transmitter
        Attributes:
            subset_index (list):
            true_transmitter (Transmitter):
        '''
        self.set_priori()
        self.subset_index = subset_index
        self.update_transmitters()
        true_x, true_y = true_transmitter.x, true_transmitter.y
        np.random.seed(true_x*self.sen_num + true_y)
        sensor_list = list(self.sensors)
        test_num = 1000   # test a thousand times
        success = 0
        i = 0
        while i < test_num:
            data = []
            for index in subset_index:
                sensor = sensor_list[index]
                sen_x, sen_y = sensor[0], sensor[1]
                mean, std = self.means_stds.get((true_x, true_y, sen_x, sen_y))
                data.append(np.random.normal(mean, std))
            for transmitter in self.transmitters:
                multivariate_gaussian = transmitter.multivariant_gaussian
                tran_x, tran_y = transmitter.x, transmitter.y
                likelihood = multivariate_gaussian.pdf(data)
                self.grid_posterior[tran_x][tran_y] = likelihood * self.grid_priori[tran_x][tran_y]
            #self.print_grid(self.grid_posterior)
            max_posterior = np.argwhere(self.grid_posterior == np.amax(self.grid_posterior))
            for max_post in max_posterior:  # there might be multiple places with the same highest posterior
                if max_post[0] == true_x and max_post[1] == true_y:
                    count = len(max_posterior)
                    if random.randint(1, count) == 1: # when true transmitter is among the max posterior, randomly pick one
                        success += 1
            i += 1
        return float(success)/test_num


    def select_online_random(self, budget, cores, true_index):
        '''The online random selection
        Attributes:
            budget (int):
            cores (int):
        '''
        self.set_priori()
        random.seed(5)
        np.random.seed(5)
        true_transmitter = self.transmitters[true_index]         # in online selection, there is true transmitter somewhere
        print('true transmitter', true_transmitter)
        subset_index = []
        complement_index = [i for i in range(self.sen_num)]
        plot_data = []
        subset_to_compute = []
        cost = 0

        while cost < budget and complement_index:
            select = random.choice(complement_index)
            ordered_insert(subset_index, select)
            subset_to_compute.append(copy.deepcopy(subset_index))
            complement_index.remove(select)
            cost += 1

        subset_results = Parallel(n_jobs=cores)(delayed(self.inner_online_accuracy)(true_transmitter, subset_index) for subset_index in subset_to_compute)
        print(subset_results)
        for result in subset_results:
            plot_data.append([str(result[0]), len(result[0]), result[1]])

        return plot_data


    def inner_online_accuracy(self, true_transmitter, subset_index):
        '''The inner loop for online random
        '''
        accuracy = self.accuracy(subset_index, true_transmitter)
        return (subset_index, accuracy)


    def select_online_random_hetero(self, budget, cores, true_index):
        '''The online random selection. heterogeneous version
        Attributes:
            budget (int):
            cores (int):
            cost_filename (str):
        '''
        random.seed(1)
        np.random.seed(2)
        true_transmitter = self.transmitters[true_index]         # in online selection, there is true transmitter somewhere
        print('true transmitter', true_transmitter)
        subset_index = []
        sensor_list = list(self.sensors)                    # list of sensors' key
        complement_index = [i for i in range(self.sen_num)]
        plot_data = []
        subset_to_compute = []
        cost = 0
        cost_list = []

        while cost < budget and complement_index:
            print(cost, budget)
            option = []
            for index in complement_index:
                temp_cost = self.sensors.get(sensor_list[index]).cost
                if cost + temp_cost <= budget:
                    option.append(index)
            if not option:
                break
            select = random.choice(option)
            ordered_insert(subset_index, select)
            subset_to_compute.append(copy.deepcopy(subset_index))
            complement_index.remove(select)
            cost += self.sensors.get(sensor_list[select]).cost
            cost_list.append(cost)

        subset_results = Parallel(n_jobs=cores)(delayed(self.inner_online_accuracy)(true_transmitter, subset_index) for subset_index in subset_to_compute)

        for cost, result in zip(cost_list, subset_results):
            plot_data.append([str(result[0]), cost, result[1]])

        return plot_data


    def select_online_nearest(self, budget, cores, true_index):
        '''Online selection using the updated prior information by choosing the 'nearest' sensor
        Attributes:
            budget (int):
            cores (int):
        '''
        self.set_priori()
        plot_data = []
        random.seed(1)
        np.random.seed(2)
        true_transmitter = self.transmitters[true_index]         # in online selection, there is one true transmitter somewhere
        print('true transmitter', true_transmitter)

        center = (int(self.grid_len/2), int(self.grid_len/2))
        min_dis = 99999
        first_index, i = 0, 0
        for sensor in self.sensors:        # select the first sensor that is closest to the center of the grid
            temp_dis = distance.euclidean([center[0], center[1]], [sensor[0], sensor[1]])
            if temp_dis < min_dis:
                min_dis = temp_dis
                first_index = i
            i += 1
        subset_index = [first_index]
        self.update_hypothesis(true_transmitter, subset_index)  # update the priori based on the first sensor
        self.print_subset(subset_index)
        self.print_grid(self.grid_priori)
        subset_to_compute = [copy.deepcopy(subset_index)]
        complement_index = [i for i in range(self.sen_num)]
        complement_index.remove(first_index)
        cost = 1

        while cost < budget and complement_index:
            distances = self.nearest_weighted_distance(complement_index)

            min_distances = np.argwhere(distances == np.amin(distances))  # there could be multiple min distances
            select = random.choice(min_distances)[0]
            index_nearest = complement_index[select]

            ordered_insert(subset_index, index_nearest)
            complement_index.remove(index_nearest)
            subset_to_compute.append(copy.deepcopy(subset_index))
            self.print_subset(subset_index)
            self.update_hypothesis(true_transmitter, subset_index)
            self.print_grid(self.grid_priori)
            cost += 1

        subset_results = Parallel(n_jobs=cores)(delayed(self.inner_online_accuracy)(true_transmitter, subset_index) for subset_index in subset_to_compute)
        print(subset_results)
        for result in subset_results:
            plot_data.append([str(result[0]), len(result[0]), result[1]])

        return plot_data


    def nearest_weighted_distance(self, complement_index):
        '''Compute the weighted distance according to the priori distribution for every sensor in
           the complement index list and return the all the distances
        Attributes:
            complement_index (list)
        Return:
            (np.ndarray) - index
        '''
        distances = []
        sensor_list = list(self.sensors)
        for index in complement_index:
            sensor = sensor_list[index]
            weighted_distance = 0
            for transmitter in self.transmitters:
                tran_x, tran_y = transmitter.x, transmitter.y
                weighted_distance += distance.euclidean([sensor[0], sensor[1]], [tran_x, tran_y]) * self.grid_priori[tran_x][tran_y]
            distances.append(weighted_distance)
        return np.array(distances)


    def select_online_nearest_hetero(self, budget, cores, true_index):
        '''Online selection using the updated prior information by choosing the 'nearest' sensor
        Attributes:
            budget (int):
            cores (int):
        '''
        self.set_priori()
        '''
        energy = pd.read_csv('data/energy.txt', header=None)
        size = energy[1].count()
        i = 0
        for sensor in self.sensors:
            setattr(self.sensors.get(sensor), 'cost', energy[1][i%size])
            i += 1
        '''
        plot_data = []
        random.seed(1)
        np.random.seed(2)
        true_transmitter = self.transmitters[true_index]         # in online selection, there is one true transmitter somewhere
        print('true transmitter', true_transmitter)

        center = (int(self.grid_len/2), int(self.grid_len/2))
        min_dis = 99999
        first_index, i = 0, 0
        for sensor in self.sensors:        # select the first sensor that is closest to the center of the grid
            temp_dis = distance.euclidean([center[0], center[1]], [sensor[0], sensor[1]])
            if temp_dis < min_dis:
                min_dis = temp_dis
                first_index = i
            i += 1
        subset_index = [first_index]

        self.update_hypothesis(true_transmitter, subset_index)  # update the priori based on the first sensor
        self.print_grid(self.grid_priori)

        complement_index = [i for i in range(self.sen_num)]
        complement_index.remove(first_index)
        sensor_list = list(self.sensors)
        cost = self.sensors.get(sensor_list[first_index]).cost
        subset_to_compute = [copy.deepcopy(subset_index)]
        cost_list = [cost]

        while cost < budget and complement_index:
            print(cost, budget)
            distances = self.nearest_weighted_distance(complement_index)
            min_dist_cost = distances[0] * self.sensors.get(sensor_list[complement_index[0]]).cost
            best_candidate = complement_index[0]
            for dist, sen_index in zip(distances, complement_index):
                sen_cost = self.sensors.get(sensor_list[sen_index]).cost
                dist_cost = dist * sen_cost
                if dist_cost < min_dist_cost:
                    min_dist_cost = dist_cost
                    best_candidate = sen_index

            ordered_insert(subset_index, best_candidate)
            complement_index.remove(best_candidate)
            subset_to_compute.append(copy.deepcopy(subset_index))
            self.print_subset(subset_index)
            self.update_hypothesis(true_transmitter, subset_index)
            self.print_grid(self.grid_priori)
            cost += self.sensors.get(sensor_list[best_candidate]).cost
            cost_list.append(cost)

        print(len(subset_to_compute), subset_to_compute)
        subset_results = Parallel(n_jobs=cores)(delayed(self.inner_online_accuracy)(true_transmitter, subset_index) for subset_index in subset_to_compute)

        plot_data = []
        for cost, result in zip(cost_list, subset_results):
            plot_data.append((str(result[0]), cost, result[1]))

        return plot_data


def new_data():
    '''Change config.json file, i.e. grid len and sensor number, then generate new data.
    '''
    selectsensor = SelectSensor('config.json')

    selectsensor.init_random_sensors()
    selectsensor.save_sensor('data/sensor.txt')

    selectsensor.read_init_sensor('data/sensor.txt')
    selectsensor.save_mean_std('data/mean_std.txt')

    selectsensor.read_init_sensor('data/sensor.txt')
    selectsensor.read_mean_std('data/mean_std.txt')
    selectsensor.generate_data('data/artificial_samples.csv')


def figure_1a(selectsensor):
    '''Y - Probability of error
       X - # of sensor
       Offline + Homogeneous
       Algorithm - greedy, coverage, and random
    '''
    plot_data = selectsensor.select_offline_coverage(45, 48)
    plots.save_data(plot_data, 'plot_data30/Offline_Coverage_30.csv')

    #plot_data = selectsensor.select_offline_random(55, 20)
    #plots.save_data(plot_data, 'plot_data2/Offline_Random_30.csv')

    #plot_data = selectsensor.select_offline_greedy_p(35, 20)
    #plots.save_data_offline_greedy(plot_data, 'plot_data2/Offline_Greedy_30.csv')


def figure_1b(selectsensor):
    '''Y - Probability of error
       X - Total budget
       Offline + Heterogeneous
       Algorithm - greedy, coverage, and random
    '''

    plot_data = selectsensor.select_offline_random_hetero(30, 20)
    plots.save_data(plot_data, 'plot_data30/Offline_Random_30_hetero.csv')

    plot_data = selectsensor.select_offline_coverage_hetero(25, 20)
    plots.save_data(plot_data, 'plot_data30/Offline_Coverage_30_hetero.csv')

    plot_data = selectsensor.select_offline_greedy_hetero(17, 20)
    plots.save_data(plot_data, 'plot_data30/Offline_Greedy_30_hetero.csv')


def figure_2a(selectsensor):
    '''Y - empirical accuracy
       X - # of sensors selected
       Online + Homogeneous
       Algorithm - greedy + nearest + random
    '''
<<<<<<< HEAD
=======
    plot_data = selectsensor.select_online_random(25, 48, 769)
    plots.save_data(plot_data, 'plot_data30/Online_Random_30.csv')

>>>>>>> 7f47247c
    plot_data = selectsensor.select_online_nearest(20, 48, 769)
    plots.save_data(plot_data, 'plot_data30/Online_Nearest_30.csv')

<<<<<<< HEAD
    plot_data = selectsensor.select_online_random(25, 48, 769)
    plots.save_data(plot_data, 'plot_data2/Online_Random_30.csv')

    plot_data = selectsensor.select_online_greedy_p(8, 48, 769)
    plots.save_data(plot_data, 'plot_data2/Online_Greedy_30.csv')
=======
    plot_data = selectsensor.select_online_greedy_p(4, 48, 769)
    plots.save_data(plot_data, 'plot_data30/Online_Greedy_30.csv')
>>>>>>> 7f47247c


def figure_2b(selectsensor):
    '''Y - empirical accuracy
       X - # of sensors selected
       Online + Heterogeneous
       Algorithm - greedy + nearest + random
    '''
    plot_data = selectsensor.select_online_random_hetero(25, 48, 769)
    plots.save_data(plot_data, 'plot_data30/Online_Random_30_hetero.csv')

    plot_data = selectsensor.select_online_nearest_hetero(20, 48, 769)
    plots.save_data(plot_data, 'plot_data30/Online_Nearest_30_hetero.csv')

    plot_data = selectsensor.select_online_greedy_hetero(8, 48, 769)
    plots.save_data(plot_data, 'plot_data30/Online_Greedy_30_hetero.csv')


def main():
    '''main
    '''

    selectsensor = SelectSensor('config.json')

    selectsensor.init_from_real_data('data2/homogeneous/cov', 'data2/homogeneous/sensors', 'data2/homogeneous/hypothesis')
    figure_2a(selectsensor)

    #selectsensor.init_from_real_data('data2/heterogeneous/cov', 'data2/heterogeneous/sensors', 'data2/heterogeneous/hypothesis')
    #figure_1b(selectsensor)
    #selectsensor.init_from_real_data('data2/heterogeneous/cov', 'data2/heterogeneous/sensors', 'data2/heterogeneous/hypothesis')
    #figure_1b(selectsensor)

    #selectsensor.read_init_sensor('data/sensor.txt')
    #selectsensor.read_mean_std('data/mean_std.txt')
    #selectsensor.compute_multivariant_gaussian('data/artificial_samples.csv')



if __name__ == '__main__':
    #new_data()
    main()<|MERGE_RESOLUTION|>--- conflicted
+++ resolved
@@ -816,11 +816,7 @@
             product = 1
             for prob in prob_i:
                 product *= prob
-<<<<<<< HEAD
-            if product > 0.0000001:     # set threshold
-=======
             if product > 0.00001:     # set threshold
->>>>>>> 7f47247c
                 radius = i
             else:
                 break
@@ -1529,25 +1525,14 @@
        Online + Homogeneous
        Algorithm - greedy + nearest + random
     '''
-<<<<<<< HEAD
-=======
-    plot_data = selectsensor.select_online_random(25, 48, 769)
-    plots.save_data(plot_data, 'plot_data30/Online_Random_30.csv')
-
->>>>>>> 7f47247c
     plot_data = selectsensor.select_online_nearest(20, 48, 769)
     plots.save_data(plot_data, 'plot_data30/Online_Nearest_30.csv')
 
-<<<<<<< HEAD
     plot_data = selectsensor.select_online_random(25, 48, 769)
     plots.save_data(plot_data, 'plot_data2/Online_Random_30.csv')
 
     plot_data = selectsensor.select_online_greedy_p(8, 48, 769)
     plots.save_data(plot_data, 'plot_data2/Online_Greedy_30.csv')
-=======
-    plot_data = selectsensor.select_online_greedy_p(4, 48, 769)
-    plots.save_data(plot_data, 'plot_data30/Online_Greedy_30.csv')
->>>>>>> 7f47247c
 
 
 def figure_2b(selectsensor):
