'''
Select sensor and detect transmitter
'''
import random
import math
import copy
import numpy as np
import pandas as pd
from scipy.spatial import distance
from scipy.stats import multivariate_normal
from scipy.stats import norm
from joblib import Parallel, delayed
from sensor import Sensor
from transmitter import Transmitter
from utility import read_config
from utility import ordered_insert
import plots

# TODO: entropy

class SelectSensor:
    '''Near-optimal low-cost sensor selection

    Attributes:
        config (json):       configurations - settings and parameters
        sen_num (int):       the number of sensors
        grid_len (int):      the length of the grid
        grid_priori (np.ndarray):    the element is priori probability of hypothesis - transmitter
        grid_posterior (np.ndarray): the element is posterior probability of hypothesis - transmitter
        transmitters (list): a list of Transmitter
        sensors (dict):      a dictionary of Sensor. less than 10% the # of transmitter
        data (ndarray):      a 2D array of observation data
        covariance (list):   a 2D list of covariance. each data share a same covariance matrix
        mean_stds (dict):    assume sigal between a transmitter-sensor pair is normal distributed
        subset (dict):       a subset of all sensors
        subset_index (list): the linear index of sensor in self.sensors
    '''
    def __init__(self, filename):
        self.config = read_config(filename)
        self.sen_num = int(self.config["sensor_number"])
        self.grid_len = int(self.config["grid_length"])
        self.grid_priori = np.zeros(0)
        self.grid_posterior = np.zeros(0)
        self.transmitters = []
        self.sensors = {}
        self.data = np.zeros(0)
        self.covariance = []
        self.init_transmitters()
        self.set_priori()
        self.means_stds = {}
        self.subset = {}
        self.subset_index = []


    def set_priori(self):
        '''Set priori distribution - uniform distribution
        '''
        uniform = 1./(self.grid_len * self.grid_len)
        self.grid_priori = np.full((self.grid_len, self.grid_len), uniform)


    def init_transmitters(self):
        '''Initiate a transmitter at all locations
        '''
        for i in range(self.grid_len):
            for j in range(self.grid_len):
                self.transmitters.append(Transmitter(i, j))


    def init_random_sensors(self):
        '''Initiate some sensors randomly
        '''
        noise_l, noise_h = float(self.config["noise_low"]), float(self.config["noise_high"])
        i = 0
        while i < self.sen_num:
            x = random.randint(0, self.grid_len-1) # randomly find a place for a sensor
            y = random.randint(0, self.grid_len-1)
            if self.sensors.get((x, y)): # a sensor exists at (x, y)
                continue
            else:                        # no sensor exists at (x,y)
                self.sensors[(x, y)] = Sensor(x, y, random.uniform(noise_l, noise_h))  # the noise is here
                i += 1


    def save_sensor(self, filename):
        '''Save location of sensors
        '''
        with open(filename, 'w') as f:
            for key in self.sensors:
                f.write(self.sensors[key].output())


    def read_init_sensor(self, filename):
        '''Read location of sensors and init the sensors
        Attributes:
            filename (str)
        '''
        self.sensors = {}
        with open(filename, 'r') as f:
            lines = f.readlines()
            for line in lines:
                line = line.split(' ')
                x, y, std = int(line[0]), int(line[1]), float(line[2])
                self.sensors[(x, y)] = Sensor(x, y, std)


    def save_mean_std(self, filename):
        '''Save the mean and std of each transmitter-sensor pair.
           Mean is computed by f(x) = 100 - 30*math.log(2*dist)
        Attributes:
            filename (str)
        '''
        with open(filename, 'w') as f:
            for transmitter in self.transmitters:
                tran_x, tran_y = transmitter.x, transmitter.y
                for key in self.sensors:
                    sen_x, sen_y, std = self.sensors[key].x, self.sensors[key].y, self.sensors[key].std
                    dist = distance.euclidean([sen_x, sen_y], [tran_x, tran_y])
                    dist = 0.5 if dist < 1e-2 else dist  # in case distance is zero
                    mean = 100 - 22.2*math.log(2*dist)
                    f.write("%d %d %d %d %f %f\n" % (tran_x, tran_y, sen_x, sen_y, mean, std))


    def read_mean_std(self, filename):
        '''read mean std information between transmitters and sensors
        Attributes:
            filename (str)
        '''
        with open(filename, 'r') as f:
            lines = f.readlines()
            for line in lines:
                line = line.split(' ')
                tran_x, tran_y = int(line[0]), int(line[1])
                sen_x, sen_y = int(line[2]), int(line[3])
                mean, std = float(line[4]), float(line[5])
                self.means_stds[(tran_x, tran_y, sen_x, sen_y)] = (mean, std)


    def generate_data(self, sample_file):
        '''Since we don't have the real data yet, we make up some artificial data according to mean_std.txt
           Then save them in a csv file. also save the mean vector
        Attributes:
            sample_file (str): filename for artificial sample
            mean_vec_file (str): filename for mean vector, the mean vector computed from sampled data
        '''
        transmitter = self.transmitters[0]
        tran_x, tran_y = transmitter.x, transmitter.y
        data = []
        i = 0
        while i < 1000:                   # sample 1000 times for a single transmitter
            one_transmitter = []
            for sensor in self.sensors:  # for each transmitter, send signal to all sensors
                sen_x, sen_y = sensor[0], sensor[1]
                mean, std = self.means_stds.get((tran_x, tran_y, sen_x, sen_y))
                one_transmitter.append(np.random.normal(mean, std))
            data.append(one_transmitter)
            i += 1
        data_pd = pd.DataFrame(data)
        data_pd.to_csv(sample_file, index=False, header=False)


    def compute_multivariant_gaussian(self, sample_file):
        '''Read data and mean vectors, then compute the guassian function by using the data
           Each hypothesis corresponds to a single gaussian function
           with different mean but the same covariance.
        Attributes:
            sample_file (str)
            mean_vec_file (str)
        '''
        data = pd.read_csv(sample_file, header=None)
        self.covariance = np.cov(data.as_matrix().T)  # compute covariance matrix by date from one transmitter
        print('Computed covariance!')                 # assume all transmitters share the same covariance

        for transmitter in self.transmitters:
            tran_x, tran_y = transmitter.x, transmitter.y
            transmitter.mean_vec = []
            for sensor in self.sensors:
                sen_x, sen_y = sensor[0], sensor[1]
                mean_std = self.means_stds.get((tran_x, tran_y, sen_x, sen_y))
                transmitter.mean_vec.append(mean_std[0])
            setattr(transmitter, 'multivariant_gaussian', multivariate_normal(mean=transmitter.mean_vec, cov=self.covariance))


    def no_selection(self):
        '''The subset is all the sensors
        '''
        self.subset = copy.deepcopy(self.sensors)


    def update_subset(self, subset_index):
        '''Given a list of sensor indexes, which represents a subset of sensors, update self.subset
        Attributes:
            subset_index (list): a list of sensor indexes. guarantee sorted
        '''
        self.subset_index = subset_index
        sensor_list = list(self.sensors)           # list of sensors' key
        for index in self.subset_index:
            self.subset[sensor_list[index]] = self.sensors.get(sensor_list[index])


    def update_transmitters(self):
        '''Given a subset of sensors, update transmitter's multivariate gaussian. For use before self.test_error
        '''
        for transmitter in self.transmitters:
            transmitter.mean_vec_sub = []
            for index in self.subset_index:
                transmitter.mean_vec_sub.append(transmitter.mean_vec[index])
            new_cov = []
            for x in self.subset_index:
                row = []
                for y in self.subset_index:
                    row.append(self.covariance[x][y])
                new_cov.append(row)
            transmitter.multivariant_gaussian = multivariate_normal(mean=transmitter.mean_vec_sub, cov=new_cov)


    def select_offline_random(self, number, cores):
        '''Select a subset of sensors randomly
        Attributes:
            number (int): number of sensors to be randomly selected
            cores (int): number of cores for parallelization
        Return:
            (list): results to be plotted. each element is (str, int, float),
                    where str is the list of selected sensors, int is # of sensor, float is O_T
        '''
        self.subset = {}
        subset_index = []
        plot_data = []
        sequence = [i for i in range(self.sen_num)]
        i = 1

        subset_to_compute = []
        while i <= number:
            select = random.choice(sequence)
            ordered_insert(subset_index, select)
            subset_to_compute.append(copy.deepcopy(subset_index))
            sequence.remove(select)
            i += 1

        subset_results = Parallel(n_jobs=cores)(delayed(self.inner_random)(subset_index) for subset_index in subset_to_compute)

        for result in subset_results:
            plot_data.append([str(result[0]), len(result[0]), 1 - result[1]])

        #self.update_subset(subset_index)
        #self.update_transmitters()
        return plot_data

    def inner_random(self, subset_index):
        '''Inner loop for random
        '''
        o_t = self.o_t(subset_index)
        return (subset_index, o_t)


    def select_offline_farthest(self, fraction):
        '''select sensors based on largest distance sum
        '''
        self.subset = {}
        sensor_list = list(self.sensors)           # list of sensors' key
        size = int(self.sen_num * fraction)
        start = random.randint(0, self.sen_num-1)  # the first sensor is randomly selected
        i = 0
        for key in self.sensors:
            if i == start:
                self.subset[key] = self.sensors[key]
                sensor_list.remove(key)
            i += 1
        while len(self.subset) < size:
            max_dist_sum = 0
            max_key = (0, 0)
            for key_candidate in sensor_list:
                dist_sum = 0
                for key_selected in self.subset:
                    dist_sum += distance.euclidean([key_candidate[0], key_candidate[1]], [key_selected[0], key_selected[1]])
                if dist_sum > max_dist_sum:
                    max_key = key_candidate
                    max_dist_sum = dist_sum
            self.subset[max_key] = self.sensors.get(max_key)
            sensor_list.remove(max_key)


    def covariance_sub(self, subset_index):
        '''Given a list of index of sensors, return the sub covariance matrix
        Attributes:
            subset_index (index): list of index of sensors. should be sorted.
        Return:
            (list): a 2D sub covariance matrix
        '''
        sub_cov = []
        for x in subset_index:
            row = []
            for y in subset_index:
                row.append(self.covariance[x][y])
            sub_cov.append(row)
        return sub_cov


    def o_t_p(self, subset_index, cores):
        '''(Parallelized version of o_t function) Given a subset of sensors T, compute the O_T
        Attributes:
            subset_index (list): a subset of sensors T, guarantee sorted
            cores (int): number of cores to do the parallel
        Return O_T
        '''
        if not subset_index:  # empty sequence are false
            return 0
        sub_cov = self.covariance_sub(subset_index)
        sub_cov_inv = None
        try:
            sub_cov_inv = np.linalg.inv(sub_cov)        # inverse
        except Exception as e:
            print(e)

        prob = Parallel(n_jobs=cores)(delayed(self.inner_o_t)(subset_index, sub_cov_inv, transmitter_i) for transmitter_i in self.transmitters)
        o_t = 0
        for i in prob:
            o_t += i
        return o_t


    def inner_o_t(self, subset_index, sub_cov_inv, transmitter_i):
        '''The inner loop for o_t function (for parallelization)
        '''
        i_x, i_y = transmitter_i.x, transmitter_i.y
        transmitter_i.set_mean_vec_sub(subset_index)
        prob_i = []
        for transmitter_j in self.transmitters:
            j_x, j_y = transmitter_j.x, transmitter_j.y
            if i_x == j_x and i_y == j_y:
                continue
            transmitter_j.set_mean_vec_sub(subset_index)
            pj_pi = np.array(transmitter_j.mean_vec_sub) - np.array(transmitter_i.mean_vec_sub)
            prob_i.append(1 - norm.sf(0.5 * math.sqrt(np.dot(np.dot(pj_pi, sub_cov_inv), pj_pi))))
        product = 1
        for i in prob_i:
            product *= i
        return product*self.grid_priori[i_x][i_y]


    def o_t(self, subset_index):
        '''Given a subset of sensors T, compute the O_T
        Attributes:
            subset_index (list): a subset of sensors T, guarantee sorted
        Return O_T
        '''
        if not subset_index:  # empty sequence are false
            return 0
        prob_error = []
        sub_cov = self.covariance_sub(subset_index)
        sub_cov_inv = np.linalg.inv(sub_cov)        # inverse

        for transmitter_i in self.transmitters:
            i_x, i_y = transmitter_i.x, transmitter_i.y
            transmitter_i.set_mean_vec_sub(subset_index)
            prob_i = []
            for transmitter_j in self.transmitters:
                j_x, j_y = transmitter_j.x, transmitter_j.y
                if i_x == j_x and i_y == j_y:
                    continue
                transmitter_j.set_mean_vec_sub(subset_index)
                pj_pi = np.array(transmitter_j.mean_vec_sub) - np.array(transmitter_i.mean_vec_sub)
                prob_i.append(1 - norm.sf(0.5 * math.sqrt(np.dot(np.dot(pj_pi, sub_cov_inv), pj_pi))))
            product = 1
            for i in prob_i:
                product *= i
            prob_error.append(product * self.grid_priori[i_x][i_y])
        o_t = 0
        for i in prob_error:
            o_t += i
        return o_t


    def select_offline_greedy_p(self, budget, cores):
        '''(Parallel version) Select a subset of sensors greedily. offline + homo version
        Attributes:
            budget (int): budget constraint
            cores (int): number of cores for parallelzation
        Return:
            (list): an element is [str, int, float],
                    where str is the list of subset_index, int is # of sensors, float is 1 - O_T
        '''
        plot_data = []

        sensor_list = list(self.sensors)                    # list of sensors' key
        cost = 0                                            # |T| in the paper
        subset_index = []                                   # T   in the paper
        complement_index = [i for i in range(self.sen_num)] # S\T in the paper

        while cost < budget and complement_index:
            candidate_results = Parallel(n_jobs=cores)(delayed(self.inner_greedy)(subset_index, candidate) for candidate in complement_index)

            best_candidate = candidate_results[0][0]   # an element of candidate_results is a tuple - (int, float, list)
            maximum = candidate_results[0][1]          # where int is the candidate, float is the O_T, list is the subset_list with new candidate
            for candidate in candidate_results:
                print(candidate[2], candidate[1])
                if candidate[1] > maximum:
                    best_candidate = candidate[0]
                    maximum = candidate[1]

            ordered_insert(subset_index, best_candidate)    # guarantee subset_index always be sorted here
            complement_index.remove(best_candidate)
            cost += self.sensors.get(sensor_list[best_candidate]).cost
            plot_data.append([str(subset_index), len(subset_index), 1 - maximum])

        self.update_subset(subset_index)
        self.update_transmitters()

        return plot_data


    def inner_greedy(self, subset_index, candidate):
        '''Inner loop for selecting candidates
        '''
        subset_index2 = copy.deepcopy(subset_index)
        ordered_insert(subset_index2, candidate)     # guarantee subset_index always be sorted here
        o_t = self.o_t(subset_index2)
        return (candidate, o_t, subset_index2)


    def select_offline_greedy(self, budget):
        '''Select a subset of sensors greedily. offline + homo version
        Attributes:
            budget (int): budget constraint
        Return:
            (list): a list of sensor index
        '''
        sensor_list = list(self.sensors)                    # list of sensors' key
        cost = 0                                            # |T| in the paper
        subset_index = []                                   # T   in the paper
        complement_index = [i for i in range(self.sen_num)] # S\T in the paper

        while cost < budget and complement_index:
            maximum = self.o_t_p(subset_index, 2)                # L in the paper
            best_candidate = complement_index[0]            # init the best candidate as the first one
            for candidate in complement_index:
                ordered_insert(subset_index, candidate)     # guarantee subset_index always be sorted here
                temp = self.o_t_p(subset_index, 2)
                print(subset_index, temp)
                if temp > maximum:
                    maximum = temp
                    best_candidate = candidate
                subset_index.remove(candidate)
            ordered_insert(subset_index, best_candidate)    # guarantee subset_index always be sorted here
            complement_index.remove(best_candidate)
            cost += self.sensors.get(sensor_list[best_candidate]).cost

        self.update_subset(subset_index)
        self.update_transmitters()

        return subset_index


    def select_offline_random_hetero(self, budget, cores, cost_filename):
        '''Offline selection when the sensors are heterogeneous
           Two pass method: first do a homo pass, then do a hetero pass, choose the best of the two

        Attributes:
            budget (int): budget we have for the heterogeneous sensors
            cores (int): number of cores for parallelization
            cost_filename (str): file that has the cost of sensors
        '''
        energy = pd.read_csv(cost_filename, header=None)
        size = energy[1].count()
        i = 0
        for sensor in self.sensors:
            setattr(self.sensors.get(sensor), 'cost', energy[1][i%size])
            i += 1



    def select_offline_hetero(self, budget, cores, cost_filename):
        '''Offline selection when the sensors are heterogeneous
           Two pass method: first do a homo pass, then do a hetero pass, choose the best of the two

        Attributes:
            budget (int): budget we have for the heterogeneous sensors
            cores (int): number of cores for parallelization
            cost_filename (str): file that has the cost of sensors
        '''
        energy = pd.read_csv(cost_filename, header=None)
        size = energy[1].count()
        i = 0
        for sensor in self.sensors:
            setattr(self.sensors.get(sensor), 'cost', energy[1][i%size])
            i += 1
        cache_ot = {}

        sensor_list = list(self.sensors)                    # list of sensors' key
        cost = 0                                            # |T| in the paper
        subset_index = []                                   # T   in the paper
        complement_index = [i for i in range(self.sen_num)] # S\T in the paper
        maximum = 0
        while cost < budget and complement_index:
            candidate_results = Parallel(n_jobs=cores)(delayed(self.inner_greedy)(subset_index, candidate) for candidate in complement_index)

            best_candidate = candidate_results[0][0]   # an element of candidate_results is a tuple - (int, float, list)
            maximum = candidate_results[0][1]          # where int is the candidate, float is the O_T, list is the subset_list with new candidate
            for candidate in candidate_results:
                #print(candidate[2], candidate[1])
                cache_ot[str(candidate[2])] = candidate[1]
                if candidate[1] > maximum:
                    best_candidate = candidate[0]
                    maximum = candidate[1]

            ordered_insert(subset_index, best_candidate)    # guarantee subset_index always be sorted here
            complement_index.remove(best_candidate)
            cost += self.sensors.get(sensor_list[best_candidate]).cost
        first_pass_result = (subset_index, maximum)         # the result of the first homo pass
        # end of the first homo pass and start of the second hetero pass
        cost = 0                                            # |T| in the paper
        subset_index = []                                   # T   in the paper
        complement_index = [i for i in range(self.sen_num)] # S\T in the paper
        maximum = 0
        base_ot = 0                                         # O_T from the previous iteration
        while cost < budget and complement_index:
            cached_results = []
            reduced_complement = copy.deepcopy(complement_index)
            for candidate in complement_index:              # reuse the cached OT results from first homo pass
                ordered_insert(subset_index, candidate)
                if cache_ot.get(str(subset_index)):
                    cached_results.append((candidate, cache_ot.get(str(subset_index)), copy.deepcopy(subset_index)))
                    reduced_complement.remove(candidate)
                subset_index.remove(candidate)

            candidate_results = Parallel(n_jobs=cores)(delayed(self.inner_greedy)(subset_index, candidate) for candidate in reduced_complement)

            for cached_candidate in cached_results:
                candidate_results.append(cached_candidate)
            best_candidate = candidate_results[0][0]                       # an element of candidate_results is a tuple - (int, float, list)
            cost_of_candiate = self.sensors.get(sensor_list[best_candidate]).cost
            new_base_ot = candidate_results[0][1]
            maximum = (candidate_results[0][1]-base_ot)/cost_of_candiate   # where int is the candidate, float is the O_T, list is the subset_list with new candidate
            for candidate in candidate_results:
                incre = candidate[1] - base_ot
                cost_of_candiate = self.sensors.get(sensor_list[candidate[0]]).cost
                incre_cost = incre/cost_of_candiate     # increment of O_T devided by cost
                #print(candidate[2], candidate[1], incre, cost_of_candiate, incre_cost)
                if incre_cost > maximum:
                    best_candidate = candidate[0]
                    maximum = incre_cost
                    new_base_ot = candidate[1]
            base_ot = new_base_ot
            ordered_insert(subset_index, best_candidate)    # guarantee subset_index always be sorted here
            complement_index.remove(best_candidate)
            cost += self.sensors.get(sensor_list[best_candidate]).cost
            print(subset_index, base_ot)
        second_pass_result = (subset_index, base_ot)

        if second_pass_result[1] > first_pass_result[1]:
            return (second_pass_result[0], budget, 1-second_pass_result[1])
        else:
            return (first_pass_result[0], budget, 1-first_pass_result[1])

        #print(first_pass_result)
        #print(second_pass_result)
        #if second_pass_result[1] > first_pass_result[1]:
        #    return second_pass_result[0]
        #else:
        #    return first_pass_result[0]


    def select_subset_online(self):
        '''Select a subset of sensors greedily. online version
        '''

    def test_error(self):
        '''Generate new data, calculate posterior probability, compute classification error.
           For each transmitter, test 10 times
        '''
        total_test = 0
        error = 0
        self.grid_posterior = np.zeros((self.grid_len, self.grid_len))
        for transmitter in self.transmitters:   # test a transmitter
            transmitter.error = 0
            tran_x, tran_y = transmitter.x, transmitter.y
            if tran_x == tran_y:
                print(tran_x)
            i = 0
            while i < 10:  # test 10 times for each transmitter
                data = []
                for sensor in self.subset:
                    sen_x, sen_y = sensor[0], sensor[1]
                    mean, std = self.means_stds.get((tran_x, tran_y, sen_x, sen_y))
                    data.append(np.random.normal(mean, std))
                for transmitter2 in self.transmitters:  # given hypothesis, the probability of data
                    multivariant_gaussian = transmitter2.multivariant_gaussian # see which hypothesis is "best"
                    tran_x2, tran_y2 = transmitter2.x, transmitter2.y
                    likelihood = multivariant_gaussian.pdf(data)
                    self.grid_posterior[tran_x2][tran_y2] = likelihood * self.grid_priori[tran_x2][tran_y2]
                denominator = self.grid_posterior.sum()   # we could neglect denominator
                if denominator <= 0:
                    continue
                self.grid_posterior = self.grid_posterior/denominator
                index_max = np.argmax(self.grid_posterior)
                max_x, max_y = self.index_inverse(index_max)
                if max_x != tran_x or max_y != tran_y:
                    error += 1
                    transmitter.add_error()
                total_test += 1
                i += 1

        return float(error)/total_test


    def index_inverse(self, index):
        '''Convert 1D index into 2D index
        '''
        x = int(index/self.grid_len)
        y = index%self.grid_len
        return (x, y)


    def print(self):
        '''Print for testing
        '''
        for transmitter in self.transmitters:
            print(transmitter)
        #print('\ndata:\n')
        #print(self.grid.shape, '\n', self.grid)
        #print(self.covariance)


def new_data():
    '''Change config.json file, i.e. grid len and sensor number, then generate new data.
    '''
    selectsensor = SelectSensor('config.json')

    selectsensor.init_random_sensors()
    selectsensor.save_sensor('data/sensor.txt')

    selectsensor.read_init_sensor('data/sensor.txt')
    selectsensor.save_mean_std('data/mean_std.txt')

    selectsensor.read_init_sensor('data/sensor.txt')
    selectsensor.read_mean_std('data/mean_std.txt')
    selectsensor.generate_data('data/artificial_samples.csv')


def main():
    '''main
    '''

    selectsensor = SelectSensor('config.json')

    selectsensor.read_init_sensor('data/sensor.txt')
    selectsensor.read_mean_std('data/mean_std.txt')
    selectsensor.compute_multivariant_gaussian('data/artificial_samples.csv')
    #selectsensor.no_selection()

<<<<<<< HEAD
    #plot_data = selectsensor.select_offline_greedy_p(20, 4)
    plot_data = []
    for i in range(1, 3):  # have many budgets
        plot_data.append(selectsensor.select_offline_hetero(i, 4, 'data/energy.txt'))
    plots.save_data(plot_data, 'plot_data/Offline_Greedy_15_hetero.csv')

    plot_data = []
    for i in range(1, 3):  # have many budgets
        plot_data.append(selectsensor.select_offline_random_hetero(i, 4, 'data/energy.txt'))
    plots.save_data(plot_data, 'plot_data/Offline_Random_15_hetero.csv')

    #print('The selected subset is: ', subset_list)

    #plot_data = selectsensor.select_offline_random(20)
=======
    #plot_data = selectsensor.select_offline_greedy_p(20, 40)
    #plots.save_data(plot_data, 'plot_data/Offline_Greedy_30.csv')

	#subset_list = selectsensor.select_offline_hetero(1, 4, 'data/energy.txt')
    #print('The selected subset is: ', subset_list)

    plot_data = selectsensor.select_offline_random(20, 40)
    plots.save_data(plot_data, 'plot_data/Offline_Random_30.csv')
>>>>>>> 9226de71


    #selectsensor.select_offline_farthest(0.5)

    #print('error ', selectsensor.test_error())
    #selectsensor.print()


if __name__ == '__main__':
    #new_data()
    main()<|MERGE_RESOLUTION|>--- conflicted
+++ resolved
@@ -16,7 +16,6 @@
 from utility import ordered_insert
 import plots
 
-# TODO: entropy
 
 class SelectSensor:
     '''Near-optimal low-cost sensor selection
@@ -467,9 +466,40 @@
             setattr(self.sensors.get(sensor), 'cost', energy[1][i%size])
             i += 1
 
-
-
-    def select_offline_hetero(self, budget, cores, cost_filename):
+        sensor_list = list(self.sensors)                    # list of sensors' key
+        self.subset = {}
+        subset_index = []
+        plot_data = []
+        sequence = [i for i in range(self.sen_num)]
+        cost = 0
+        subset_to_compute = []
+
+        while cost < budget:
+            option = []
+            for index in sequence:
+                temp_cost = self.sensors.get(sensor_list[index]).cost
+                if cost + temp_cost <= budget:  # a sensor can be selected if adding its cost is under budget
+                    option.append(index)
+            if not option:                      # if there are no sensors that can be selected, then break
+                break
+            select = random.choice(option)
+            ordered_insert(subset_index, select)
+            subset_to_compute.append(copy.deepcopy(subset_index))
+            sequence.remove(select)
+            cost += self.sensors.get(sensor_list[select]).cost
+
+        subset_results = Parallel(n_jobs=cores)(delayed(self.inner_random)(subset_index) for subset_index in subset_to_compute)
+
+        for result in subset_results:
+            plot_data.append([str(result[0]), len(result[0]), 1 - result[1]])
+
+        #self.update_subset(subset_index)
+        #self.update_transmitters()
+        return plot_data
+
+
+
+    def select_offline_greedy_hetero(self, budget, cores, cost_filename):
         '''Offline selection when the sensors are heterogeneous
            Two pass method: first do a homo pass, then do a hetero pass, choose the best of the two
 
@@ -637,43 +667,51 @@
     selectsensor.generate_data('data/artificial_samples.csv')
 
 
-def main():
-    '''main
+def figure_1a(selectsensor):
+    '''figure 1a
     '''
-
-    selectsensor = SelectSensor('config.json')
-
-    selectsensor.read_init_sensor('data/sensor.txt')
-    selectsensor.read_mean_std('data/mean_std.txt')
-    selectsensor.compute_multivariant_gaussian('data/artificial_samples.csv')
-    #selectsensor.no_selection()
-
-<<<<<<< HEAD
-    #plot_data = selectsensor.select_offline_greedy_p(20, 4)
-    plot_data = []
-    for i in range(1, 3):  # have many budgets
-        plot_data.append(selectsensor.select_offline_hetero(i, 4, 'data/energy.txt'))
-    plots.save_data(plot_data, 'plot_data/Offline_Greedy_15_hetero.csv')
+    plot_data = selectsensor.select_offline_greedy_p(20, 40)
+    plots.save_data(plot_data, 'plot_data/Offline_Greedy_30.csv')
+
+    plot_data = selectsensor.select_offline_random(20, 40)
+    plots.save_data(plot_data, 'plot_data/Offline_Random_30.csv')
+
+
+def figure_1b(selectsensor):
+    '''figure 1b
+    '''
+    #plot_data = []
+    #for i in range(1, 3):  # have many budgets
+    #    plot_data.append(selectsensor.select_offline_hetero(i, 4, 'data/energy.txt'))
+    #plots.save_data(plot_data, 'plot_data/Offline_Greedy_15_hetero.csv')
 
     plot_data = []
     for i in range(1, 3):  # have many budgets
         plot_data.append(selectsensor.select_offline_random_hetero(i, 4, 'data/energy.txt'))
     plots.save_data(plot_data, 'plot_data/Offline_Random_15_hetero.csv')
 
-    #print('The selected subset is: ', subset_list)
+
+def main():
+    '''main
+    '''
+
+    selectsensor = SelectSensor('config.json')
+
+    selectsensor.read_init_sensor('data/sensor.txt')
+    selectsensor.read_mean_std('data/mean_std.txt')
+    selectsensor.compute_multivariant_gaussian('data/artificial_samples.csv')
+
+    figure_1b(selectsensor)
+
+    #selectsensor.no_selection()
+
+    #plot_data = selectsensor.select_offline_greedy_p(20, 4)
 
     #plot_data = selectsensor.select_offline_random(20)
-=======
     #plot_data = selectsensor.select_offline_greedy_p(20, 40)
-    #plots.save_data(plot_data, 'plot_data/Offline_Greedy_30.csv')
 
 	#subset_list = selectsensor.select_offline_hetero(1, 4, 'data/energy.txt')
     #print('The selected subset is: ', subset_list)
-
-    plot_data = selectsensor.select_offline_random(20, 40)
-    plots.save_data(plot_data, 'plot_data/Offline_Random_30.csv')
->>>>>>> 9226de71
-
 
     #selectsensor.select_offline_farthest(0.5)
 
