'''
Plots
'''

import time

def save_data(plot_data, file_path):
    '''Save the plot_data to file_path
    Attributes:
        plot_data (list)
        file_path (str)
    '''
    print('start saving data')
    with open(file_path, 'w') as f:
        for data in plot_data:
            #print(data)
            f.write(str(data[1]) + ',' + str(data[2]) + '\n')

def save_mi(mi, file_path):
    '''save the mutual information at each iteration
    '''
    with open(file_path, 'w') as f:
        for m in mi:
            f.write(str(m) + '\n')


def save_data_offline_greedy(plot_data, file_path):
    '''Save the plot_data to file_path for offline greedy
       Both ot approx and ot real
    Attributes:
        plot_data (list)
        file_path (str)
    '''
    print('start saving data')
    with open(file_path, 'w') as f:
        for data in plot_data:
            # length, ot_approx, ot_real
            f.write(str(data[0]) + ',' + str(data[1]) + ',' + str(data[2]) + '\n')


def figure_1a(selectsensor, cuda_kernal):
    '''Y - Probability of error
       X - # of sensor
       Offline + Homogeneous
       Algorithm - greedy, coverage, and random
    '''
    #plot_data = selectsensor.select_offline_coverage(10, 12)
    #save_data(plot_data, 'plot_data64/Offline_Coverage_dist.csv')

    #plot_data = selectsensor.select_offline_random(150, 12)
    #save_data(plot_data, 'plot_data64/Offline_Random_dist.csv')

    plot_data = selectsensor.select_offline_greedy_p_lazy(40, 12, cuda_kernal)
    save_data_offline_greedy(plot_data, 'plot_data64/Offline_Greedy_dist.csv')


def figure_1b(selectsensor):
    '''Y - Probability of error
       X - Total budget
       Offline + Heterogeneous
       Algorithm - greedy, coverage, and random
    '''
    #plot_data = selectsensor.select_offline_random_hetero(40, 6)
    #save_data(plot_data, 'plot_data64/Offline_Random_hetero.csv')

    #plot_data = selectsensor.select_offline_coverage_hetero(30, 6)
    #save_data(plot_data, 'plot_data64/Offline_Coverage_hetero.csv')

    plot_data = selectsensor.select_offline_greedy_hetero_lazy(20, 48)
    save_data(plot_data, 'plot_data64/Offline_Greedy_hetero.csv')


def figure_2a(selectsensor):
    '''Y - empirical accuracy
       X - # of sensors selected
       Online + Homogeneous
       Algorithm - greedy + nearest + random
    '''
    '''
    filename_acc = 'plot_data64/online_random_homo/acc_CAITAO.csv'
    for i in range(2):
        start = time.time()
        plot_data = selectsensor.select_online_random(80, 20, -1)
        print('random:', time.time()-start)
        save_data(plot_data, filename_acc.replace('CAITAO', str(i)))

    filename_acc = 'plot_data64/online_nearest_homo/acc_CAITAO.csv'
    for i in range(2):
        start = time.time()
        plot_data = selectsensor.select_online_nearest(30, 10, -1)
        print('nearest:', time.time()-start)
        save_data(plot_data, filename_acc.replace('CAITAO', str(i)))
    '''
    filename_acc = 'plot_data64/online_greedy_homo/acc_CAITAO.csv'
    filename_mi = 'plot_data64/online_greedy_homo/mi_CAITAO.csv'
    for i in range(14, 16):
        start = time.time()
        plot_data, mi = selectsensor.select_online_greedy_p2(12, 12, -1) # 32 grid: 378
        print('greedy p2:', time.time()-start)
        save_data(plot_data, filename_acc.replace('CAITAO', str(i)))
        save_mi(mi, filename_mi.replace('CAITAO', str(i)))


def figure_2b(selectsensor):
    '''Y - empirical accuracy
       X - # of sensors selected
       Online + Heterogeneous
       Algorithm - greedy + nearest + random
    '''
<<<<<<< HEAD
    filename_acc = 'plot_data16/online_random_hetero/acc_CAITAO.csv'
    for i in range(1):
        start = time.time()
        plot_data = selectsensor.select_online_random_hetero(4, 4, -1)
        print('random:', time.time()-start)
        save_data(plot_data, filename_acc.replace('CAITAO', str(i)))

    filename_acc = 'plot_data16/online_nearest_hetero/acc_CAITAO.csv'
    for i in range(1):
        start = time.time()
        plot_data = selectsensor.select_online_nearest_hetero(4, 4, -1)
=======
    #filename_acc = 'plot_data64/online_random_hetero/acc_CAITAO.csv'
    #for i in range(20):
    #    start = time.time()
    #    plot_data = selectsensor.select_online_random_hetero(80, 40, -1)
    #    print('random:', time.time()-start)
    #    save_data(plot_data, filename_acc.replace('CAITAO', str(i)))

    filename_acc = 'plot_data64/online_nearest_hetero/acc_CAITAO.csv'
    for i in range(12, 20):
        start = time.time()
        plot_data = selectsensor.select_online_nearest_hetero(10, 30, -1)
>>>>>>> 7bd6a507
        print('nearest:', time.time()-start)
        save_data(plot_data, filename_acc.replace('CAITAO', str(i)))

    filename_acc = 'plot_data64/online_greedy_hetero/acc_CAITAO.csv'
    for i in range(20):
        start = time.time()
        plot_data = selectsensor.select_online_greedy_hetero(8, 25, -1) # 32 grid: 378
        print('greedy:', time.time()-start)
        save_data(plot_data, filename_acc.replace('CAITAO', str(i)))


if __name__ == '__main__':
    pass<|MERGE_RESOLUTION|>--- conflicted
+++ resolved
@@ -107,19 +107,6 @@
        Online + Heterogeneous
        Algorithm - greedy + nearest + random
     '''
-<<<<<<< HEAD
-    filename_acc = 'plot_data16/online_random_hetero/acc_CAITAO.csv'
-    for i in range(1):
-        start = time.time()
-        plot_data = selectsensor.select_online_random_hetero(4, 4, -1)
-        print('random:', time.time()-start)
-        save_data(plot_data, filename_acc.replace('CAITAO', str(i)))
-
-    filename_acc = 'plot_data16/online_nearest_hetero/acc_CAITAO.csv'
-    for i in range(1):
-        start = time.time()
-        plot_data = selectsensor.select_online_nearest_hetero(4, 4, -1)
-=======
     #filename_acc = 'plot_data64/online_random_hetero/acc_CAITAO.csv'
     #for i in range(20):
     #    start = time.time()
@@ -131,7 +118,6 @@
     for i in range(12, 20):
         start = time.time()
         plot_data = selectsensor.select_online_nearest_hetero(10, 30, -1)
->>>>>>> 7bd6a507
         print('nearest:', time.time()-start)
         save_data(plot_data, filename_acc.replace('CAITAO', str(i)))
 
