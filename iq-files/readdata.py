--- conflicted
+++ resolved
@@ -175,26 +175,17 @@
 import random as rand
 
 def compute_cov(df):
-<<<<<<< HEAD
-    print(df['stdvalues'])
-=======
-    length = 64              # change length and width of grid
-    number_of_sensors = 1000 # change this to add or reduce sensors
-    print('caitao\n', df['stdvalues'])
->>>>>>> eb7229e5
     cov = np.zeros((number_of_sensors, number_of_sensors))
     cov_file = open('cov', 'w')
     print (len(df))
     for i in range(number_of_sensors):
         for j in range(number_of_sensors):
             if (i == j):
-<<<<<<< HEAD
                 cov[i, j] = df['stdvalues'].iloc[random.randint(0, 10)] ** 2
                 # if cov[i, j] < 1.5 * 1.5: #lower limit of std dev
                 #     cov[i, j] = 1.5 * 1.5
                 # elif cov[i, j] > 2.5 * 2.5: # upper limit of std dev
                 #     cov[i, j] = 2.5 * 2.5
-=======
                 cov[i, j] = df['stdvalues'].iloc[random.randint(0, len(df)-1)] ** 2
                 '''
                 if cov[i, j] < 1.5 * 1.5: #lower limit of std dev
@@ -202,7 +193,6 @@
                 elif cov[i, j] > 2.5 * 2.5: # upper limit of std dev
                     cov[i, j] = 2.5 * 2.5
                 '''
->>>>>>> eb7229e5
             print(cov[i, j], end=' ', file=cov_file)
         print(file=cov_file)
     return cov
@@ -217,11 +207,7 @@
     mean_var_arrays = {}
     var_var_arrays = {}
     start_logNFFT = 8
-<<<<<<< HEAD
-    end_logNFFT = 15 #change start and end_logNFFT to same value for homogeneous sensors
-=======
     end_logNFFT = 8 #change start and end_logNFFT to same value for homogeneous sensors
->>>>>>> eb7229e5
     models = {}
     predictions= {}
     delmean = {}
@@ -254,11 +240,6 @@
     print('check point 3\n', df)
     cov = compute_cov(df)
 
-<<<<<<< HEAD
-=======
-    length = 64              # change number of cells
-    number_of_sensors = 1000 # change number of sensors
->>>>>>> eb7229e5
     sensor_locations = random.sample(range(length * length), number_of_sensors)
     sensor_configs = [2 ** random.randrange(start_logNFFT, end_logNFFT + 1) for i in range(len(sensor_locations))]
     sensor_file = open('sensors', 'w')
@@ -351,8 +332,8 @@
 
 import glob
 
-length = 64  # change number of cells
-number_of_sensors = 1000  # change number of sensors
+length = 16  # change number of cells
+number_of_sensors = 100  # change number of sensors
 
 #for filename in glob.iglob('*.iq'):
 #    plot_histogram(filename)
